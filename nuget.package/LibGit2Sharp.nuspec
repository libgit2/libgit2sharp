--- conflicted
+++ resolved
@@ -17,11 +17,6 @@
     <file src="..\README.md" target="App_Readme\LibGit2Sharp.README.md" />
     <file src="..\LICENSE.md" target="App_Readme\LibGit2Sharp.LICENSE.md" />
     <file src="..\CHANGES.md" target="App_Readme\LibGit2Sharp.CHANGES.md" />
-<<<<<<< HEAD
-    <file src="..\nuget.package\build\*.*" target="build\net35" />
-    <file src="..\Lib\NativeBinaries\libgit2.license.txt" target="App_Readme" />
-=======
     <file src="bin\$configuration$\$id$.pdb" target="lib\net40" />
->>>>>>> 327dbff7
   </files>
 </package>