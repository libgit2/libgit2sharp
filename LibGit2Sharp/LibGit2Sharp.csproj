﻿<Project Sdk="Microsoft.NET.Sdk">

  <PropertyGroup>
<<<<<<< HEAD
=======
    <TargetFrameworks>net472;net6.0</TargetFrameworks>
    <LangVersion>10.0</LangVersion>
>>>>>>> de87973b
    <GenerateDocumentationFile>true</GenerateDocumentationFile>
    <PackageDescription>LibGit2Sharp brings all the might and speed of libgit2, a native Git implementation, to the managed world of .NET</PackageDescription>
    <Copyright>Copyright © LibGit2Sharp contributors</Copyright>
    <PackageTags>libgit2 git</PackageTags>
    <PublishRepositoryUrl>true</PublishRepositoryUrl>
    <EmbedUntrackedSources>true</EmbedUntrackedSources>
    <DebugType>embedded</DebugType>
    <SignAssembly>true</SignAssembly>
    <AssemblyOriginatorKeyFile>..\libgit2sharp.snk</AssemblyOriginatorKeyFile>
    <PackageIcon>square-logo.png</PackageIcon>
    <PackageReadmeFile>App_Readme/README.md</PackageReadmeFile>
    <PackageLicenseFile>App_Readme/LICENSE.md</PackageLicenseFile>
    <GeneratePackageOnBuild>true</GeneratePackageOnBuild>
<<<<<<< HEAD
    <PackageId>Apiiro.LibGit2Sharp</PackageId>
    <Authors>Apiiro</Authors>
    <Company>Apiiro</Company>
    <RepositoryUrl>https://github.com/apiiro/libgit2sharp</RepositoryUrl>
    <TargetFramework>net6.0</TargetFramework>
=======
    <MinVerDefaultPreReleaseIdentifiers>preview.0</MinVerDefaultPreReleaseIdentifiers>
    <MinVerBuildMetadata Condition="'$(libgit2_hash)' != ''">libgit2-$(libgit2_hash.Substring(0,7))</MinVerBuildMetadata>
>>>>>>> de87973b
  </PropertyGroup>

  <ItemGroup>
    <None Include="..\square-logo.png" Pack="true" PackagePath="" Visible="false" />
    <None Include="..\README.md" Pack="true" PackagePath="App_Readme/" Visible="false" />
    <None Include="..\LICENSE.md" Pack="true" PackagePath="App_Readme/" Visible="false" />
    <None Include="..\CHANGES.md" Pack="true" PackagePath="App_Readme/" Visible="false" />
    <None Update="Core\Handles\Objects.tt" Generator="TextTemplatingFileGenerator" LastGenOutput="Objects.cs" />
    <Compile Update="Core\Handles\Objects.cs" DependentUpon="Objects.tt" DesignTime="True" AutoGen="True" />
    <Service Include="{508349b6-6b84-4df5-91f0-309beebad82d}" /> <!-- Needed for T4 generation -->
  </ItemGroup>

  <ItemGroup>
<<<<<<< HEAD
    <PackageReference Include="LibGit2Sharp.NativeBinaries" Version="[2.0.315-alpha.0.9]" PrivateAssets="none" />
    <PackageReference Include="Microsoft.SourceLink.GitHub" Version="1.1.1" PrivateAssets="all" />
    <PackageReference Include="Nerdbank.GitVersioning" Version="3.4.244" PrivateAssets="all" />
=======
    <PackageReference Include="LibGit2Sharp.NativeBinaries" Version="[2.0.321]" PrivateAssets="none" />
    <PackageReference Include="Microsoft.SourceLink.GitHub" Version="1.1.1" PrivateAssets="all" />
    <PackageReference Include="MinVer" Version="5.0.0-beta.1" PrivateAssets="all" />
>>>>>>> de87973b
  </ItemGroup>

  <Import Project="..\Targets\CodeGenerator.targets" />
  <Import Project="..\Targets\GenerateNativeDllName.targets" />

  <Target Name="SetNuspecProperties" BeforeTargets="GenerateNuspec">
    <PropertyGroup>
      <PackageReleaseNotes>https://github.com/libgit2/libgit2sharp/blob/$(SourceRevisionId)/CHANGES.md</PackageReleaseNotes>
    </PropertyGroup>
  </Target>

  <Target Name="AdjustVersions" AfterTargets="MinVer">
    <PropertyGroup>
      <AssemblyVersion>$(MinVerMajor).$(MinVerMinor).0.0</AssemblyVersion>
    </PropertyGroup>
  </Target>

</Project><|MERGE_RESOLUTION|>--- conflicted
+++ resolved
@@ -1,11 +1,12 @@
 ﻿<Project Sdk="Microsoft.NET.Sdk">
 
   <PropertyGroup>
-<<<<<<< HEAD
-=======
-    <TargetFrameworks>net472;net6.0</TargetFrameworks>
+    <PackageId>Apiiro.LibGit2Sharp</PackageId>
+    <Authors>Apiiro</Authors>
+    <Company>Apiiro</Company>
+    <RepositoryUrl>https://github.com/apiiro/libgit2sharp</RepositoryUrl>
+    <TargetFramework>net6.0</TargetFramework>
     <LangVersion>10.0</LangVersion>
->>>>>>> de87973b
     <GenerateDocumentationFile>true</GenerateDocumentationFile>
     <PackageDescription>LibGit2Sharp brings all the might and speed of libgit2, a native Git implementation, to the managed world of .NET</PackageDescription>
     <Copyright>Copyright © LibGit2Sharp contributors</Copyright>
@@ -19,16 +20,8 @@
     <PackageReadmeFile>App_Readme/README.md</PackageReadmeFile>
     <PackageLicenseFile>App_Readme/LICENSE.md</PackageLicenseFile>
     <GeneratePackageOnBuild>true</GeneratePackageOnBuild>
-<<<<<<< HEAD
-    <PackageId>Apiiro.LibGit2Sharp</PackageId>
-    <Authors>Apiiro</Authors>
-    <Company>Apiiro</Company>
-    <RepositoryUrl>https://github.com/apiiro/libgit2sharp</RepositoryUrl>
-    <TargetFramework>net6.0</TargetFramework>
-=======
     <MinVerDefaultPreReleaseIdentifiers>preview.0</MinVerDefaultPreReleaseIdentifiers>
     <MinVerBuildMetadata Condition="'$(libgit2_hash)' != ''">libgit2-$(libgit2_hash.Substring(0,7))</MinVerBuildMetadata>
->>>>>>> de87973b
   </PropertyGroup>
 
   <ItemGroup>
@@ -42,15 +35,9 @@
   </ItemGroup>
 
   <ItemGroup>
-<<<<<<< HEAD
-    <PackageReference Include="LibGit2Sharp.NativeBinaries" Version="[2.0.315-alpha.0.9]" PrivateAssets="none" />
-    <PackageReference Include="Microsoft.SourceLink.GitHub" Version="1.1.1" PrivateAssets="all" />
-    <PackageReference Include="Nerdbank.GitVersioning" Version="3.4.244" PrivateAssets="all" />
-=======
     <PackageReference Include="LibGit2Sharp.NativeBinaries" Version="[2.0.321]" PrivateAssets="none" />
     <PackageReference Include="Microsoft.SourceLink.GitHub" Version="1.1.1" PrivateAssets="all" />
     <PackageReference Include="MinVer" Version="5.0.0-beta.1" PrivateAssets="all" />
->>>>>>> de87973b
   </ItemGroup>
 
   <Import Project="..\Targets\CodeGenerator.targets" />
