﻿<Project Sdk="Microsoft.NET.Sdk">

  <PropertyGroup>
    <TargetFrameworks>netstandard2.0;net46</TargetFrameworks>
    <GenerateDocumentationFile>true</GenerateDocumentationFile>
    <Description>LibGit2Sharp brings all the might and speed of libgit2, a native Git implementation, to the managed world of .Net and Mono.</Description>
    <Company>LibGit2Sharp contributors</Company>
    <Copyright>Copyright © LibGit2Sharp contributors</Copyright>
    <PackageTags>libgit2 git</PackageTags>
    <PackageProjectUrl>https://github.com/libgit2/libgit2sharp/</PackageProjectUrl>
    <Authors>LibGit2Sharp contributors</Authors>
    <PublishRepositoryUrl>true</PublishRepositoryUrl>
    <EmbedUntrackedSources>true</EmbedUntrackedSources>
    <AllowedOutputExtensionsInPackageBuildOutputFolder>$(AllowedOutputExtensionsInPackageBuildOutputFolder);.pdb</AllowedOutputExtensionsInPackageBuildOutputFolder>
    <IncludeSymbols>true</IncludeSymbols>
    <SymbolPackageFormat>snupkg</SymbolPackageFormat>
    <SignAssembly>true</SignAssembly>
    <AssemblyOriginatorKeyFile>..\libgit2sharp.snk</AssemblyOriginatorKeyFile>
    <PackageIcon>square-logo.png</PackageIcon>
    <PackageLicenseFile>App_Readme/LICENSE.md</PackageLicenseFile>
  </PropertyGroup>

  <ItemGroup>
    <CodeAnalysisDictionary Include="CustomDictionary.xml" />
    <None Include="..\square-logo.png" Pack="true" PackagePath="" />
    <None Include="..\README.md" Pack="true" PackagePath="App_Readme/" />
    <None Include="..\LICENSE.md" Pack="true" PackagePath="App_Readme/" />
    <None Include="..\CHANGES.md" Pack="true" PackagePath="App_Readme/" />
    <None Update="Core\Handles\Objects.tt" Generator="TextTemplatingFileGenerator" LastGenOutput="Objects.cs" />
    <Compile Update="Core\Handles\Objects.cs" DependentUpon="Objects.tt" DesignTime="True" AutoGen="True" />
    <Service Include="{508349b6-6b84-4df5-91f0-309beebad82d}" /> <!-- Needed for T4 generation -->
  </ItemGroup>

  <ItemGroup>
    <PackageReference Include="LibGit2Sharp.NativeBinaries" Version="[2.0.305]" PrivateAssets="none" />
<<<<<<< HEAD
    <PackageReference Include="Microsoft.SourceLink.GitHub" Version="1.0.0-beta-63127-02" PrivateAssets="all" />
    <PackageReference Include="Nerdbank.GitVersioning" Version="2.3.138" PrivateAssets="all" />
    <PackageReference Include="System.Net.Http" Version="4.3.4" />
=======
    <PackageReference Include="Microsoft.SourceLink.GitHub" Version="1.0.0" PrivateAssets="all" />
    <PackageReference Include="Nerdbank.GitVersioning" Version="3.0.50" PrivateAssets="all" />
>>>>>>> ceadb471
  </ItemGroup>

  <Import Project="..\Targets\CodeGenerator.targets" />
  <Import Project="..\Targets\GenerateNativeDllName.targets" />

  <Target Name="SetNuSpecProperties" BeforeTargets="GenerateNuspec" DependsOnTargets="GetBuildVersion">
    <PropertyGroup>
      <PackageReleaseNotes>https://github.com/libgit2/libgit2sharp/blob/$(GitCommitIdShort)/CHANGES.md#libgit2sharp-changes</PackageReleaseNotes>
    </PropertyGroup>
  </Target>

</Project><|MERGE_RESOLUTION|>--- conflicted
+++ resolved
@@ -33,14 +33,9 @@
 
   <ItemGroup>
     <PackageReference Include="LibGit2Sharp.NativeBinaries" Version="[2.0.305]" PrivateAssets="none" />
-<<<<<<< HEAD
-    <PackageReference Include="Microsoft.SourceLink.GitHub" Version="1.0.0-beta-63127-02" PrivateAssets="all" />
-    <PackageReference Include="Nerdbank.GitVersioning" Version="2.3.138" PrivateAssets="all" />
-    <PackageReference Include="System.Net.Http" Version="4.3.4" />
-=======
     <PackageReference Include="Microsoft.SourceLink.GitHub" Version="1.0.0" PrivateAssets="all" />
     <PackageReference Include="Nerdbank.GitVersioning" Version="3.0.50" PrivateAssets="all" />
->>>>>>> ceadb471
+    <PackageReference Include="System.Net.Http" Version="4.3.4" />
   </ItemGroup>
 
   <Import Project="..\Targets\CodeGenerator.targets" />
