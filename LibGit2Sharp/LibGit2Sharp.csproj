--- conflicted
+++ resolved
@@ -35,11 +35,7 @@
   <ItemGroup>
     <PackageReference Include="LibGit2Sharp.NativeBinaries" Version="2.0.315" PrivateAssets="none" />
     <PackageReference Include="Microsoft.SourceLink.GitHub" Version="1.1.1" PrivateAssets="all" />
-<<<<<<< HEAD
-    <PackageReference Include="Nerdbank.GitVersioning" Version="3.5.104" PrivateAssets="all" />
-=======
     <PackageReference Include="Nerdbank.GitVersioning" Version="3.5.107" PrivateAssets="all" />
->>>>>>> 63541e44
   </ItemGroup>
 
   <ItemGroup>
