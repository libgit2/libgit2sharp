--- conflicted
+++ resolved
@@ -35,11 +35,7 @@
   </ItemGroup>
 
   <ItemGroup>
-<<<<<<< HEAD
-    <PackageReference Include="LibGit2Sharp.NativeBinaries" Version="2.0.306" PrivateAssets="none" />
-=======
     <PackageReference Include="LibGit2Sharp.NativeBinaries" Version="[2.0.312]" PrivateAssets="none" />
->>>>>>> 3d727627
     <PackageReference Include="Microsoft.SourceLink.GitHub" Version="1.0.0" PrivateAssets="all" />
     <PackageReference Include="Nerdbank.GitVersioning" Version="3.0.50" PrivateAssets="all" />
   </ItemGroup>
