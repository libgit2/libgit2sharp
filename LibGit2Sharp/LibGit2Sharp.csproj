--- conflicted
+++ resolved
@@ -77,12 +77,8 @@
     <Compile Include="Core\GitDiff.cs" />
     <Compile Include="Core\GitDiffExtensions.cs" />
     <Compile Include="Core\GitError.cs" />
-<<<<<<< HEAD
-    <Compile Include="Core\GitErrorClass.cs" />
     <Compile Include="Core\GitErrorMarshaler.cs" />
-=======
     <Compile Include="Core\GitErrorType.cs" />
->>>>>>> a5ffcb3e
     <Compile Include="Core\GitNoteData.cs" />
     <Compile Include="Core\GitObjectExtensions.cs" />
     <Compile Include="Core\Handles\GitErrorSafeHandle.cs" />
