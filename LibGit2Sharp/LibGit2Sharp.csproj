<<<<<<< HEAD
﻿<?xml version="1.0" encoding="utf-8"?>
<Project ToolsVersion="4.0" DefaultTargets="Build" xmlns="http://schemas.microsoft.com/developer/msbuild/2003">
  <PropertyGroup>
    <Configuration Condition=" '$(Configuration)' == '' ">Debug</Configuration>
    <Platform Condition=" '$(Platform)' == '' ">AnyCPU</Platform>
    <ProductVersion>8.0.30703</ProductVersion>
    <SchemaVersion>2.0</SchemaVersion>
    <ProjectGuid>{EE6ED99F-CB12-4683-B055-D28FC7357A34}</ProjectGuid>
    <OutputType>Library</OutputType>
    <AppDesignerFolder>Properties</AppDesignerFolder>
    <RootNamespace>LibGit2Sharp</RootNamespace>
    <AssemblyName>LibGit2Sharp</AssemblyName>
    <TargetFrameworkVersion>v3.5</TargetFrameworkVersion>
    <FileAlignment>512</FileAlignment>
    <TargetFrameworkProfile />
  </PropertyGroup>
  <PropertyGroup Condition=" '$(Configuration)|$(Platform)' == 'Debug|AnyCPU' ">
    <DebugSymbols>true</DebugSymbols>
    <DebugType>full</DebugType>
    <Optimize>false</Optimize>
    <OutputPath>bin\Debug\Net35\</OutputPath>
    <DefineConstants>TRACE;DEBUG;NET35</DefineConstants>
    <ErrorReport>prompt</ErrorReport>
    <WarningLevel>4</WarningLevel>
    <TreatWarningsAsErrors>false</TreatWarningsAsErrors>
    <AllowUnsafeBlocks>true</AllowUnsafeBlocks>
    <PlatformTarget>x86</PlatformTarget>
  </PropertyGroup>
  <PropertyGroup Condition=" '$(Configuration)|$(Platform)' == 'Release|AnyCPU' ">
    <DebugType>pdbonly</DebugType>
    <Optimize>true</Optimize>
    <OutputPath>bin\Release\Net35\</OutputPath>
    <DefineConstants>TRACE</DefineConstants>
    <ErrorReport>prompt</ErrorReport>
    <WarningLevel>4</WarningLevel>
    <AllowUnsafeBlocks>true</AllowUnsafeBlocks>
    <TreatWarningsAsErrors>false</TreatWarningsAsErrors>
    <PlatformTarget>x86</PlatformTarget>
  </PropertyGroup>
  <ItemGroup>
    <Reference Include="System.Core" />
  </ItemGroup>
  <ItemGroup>
    <Compile Include="Blob.cs" />
    <Compile Include="Branch.cs" />
    <Compile Include="BranchCollection.cs" />
    <Compile Include="BranchType.cs" />
    <Compile Include="Commit.cs" />
    <Compile Include="CommitCollection.cs" />
    <Compile Include="Core\Ensure.cs" />
    <Compile Include="Core\Epoch.cs" />
    <Compile Include="Core\GitErrorCode.cs" />
    <Compile Include="Core\GitObjectTypeMap.cs" />
    <Compile Include="Core\GitOid.cs" />
    <Compile Include="Core\GitReferenceType.cs" />
    <Compile Include="Core\GitSignature.cs" />
    <Compile Include="Core\GitTime.cs" />
    <Compile Include="Core\NativeMethods.cs" />
    <Compile Include="Core\ObjectSafeWrapper.cs" />
    <Compile Include="Core\UnSafeNativeMethods.cs" />
    <Compile Include="DirectReference.cs" />
    <Compile Include="GitObject.cs" />
    <Compile Include="GitObjectType.cs" />
    <Compile Include="GitSortOptions.cs" />
    <Compile Include="ObjectId.cs" />
    <Compile Include="Properties\AssemblyInfo.cs" />
    <Compile Include="Reference.cs" />
    <Compile Include="ReferenceCollection.cs" />
    <Compile Include="Repository.cs">
      <SubType>Code</SubType>
    </Compile>
    <Compile Include="RepositoryExtensions.cs" />
    <Compile Include="RepositorySafeHandle.cs" />
    <Compile Include="Signature.cs" />
    <Compile Include="SymbolicReference.cs" />
    <Compile Include="Tag.cs" />
    <Compile Include="TagAnnotation.cs" />
    <Compile Include="TagCollection.cs" />
    <Compile Include="Tree.cs" />
    <Compile Include="TreeEntry.cs" />
  </ItemGroup>
  <ItemGroup>
    <None Include="backlog.md" />
  </ItemGroup>
  <ItemGroup>
    <Content Include="..\Lib\git2.dll">
      <Link>git2.dll</Link>
      <CopyToOutputDirectory>PreserveNewest</CopyToOutputDirectory>
    </Content>
  </ItemGroup>
  <Import Project="$(MSBuildToolsPath)\Microsoft.CSharp.targets" />
  <Import Project="$(MSBuildBinPath)\Microsoft.CSharp.targets" />
  <PropertyGroup>
    <PreBuildEvent>
    </PreBuildEvent>
  </PropertyGroup>
  <!-- To modify your build process, add your task inside one of the targets below and uncomment it. 
       Other similar extension points exist, see Microsoft.Common.targets.
  <Target Name="BeforeBuild">
  </Target>
  <Target Name="AfterBuild">
  </Target>
  -->
=======
﻿<?xml version="1.0" encoding="utf-8"?>
<Project ToolsVersion="4.0" DefaultTargets="Build" xmlns="http://schemas.microsoft.com/developer/msbuild/2003">
  <PropertyGroup>
    <Configuration Condition=" '$(Configuration)' == '' ">Debug</Configuration>
    <Platform Condition=" '$(Platform)' == '' ">AnyCPU</Platform>
    <ProductVersion>8.0.30703</ProductVersion>
    <SchemaVersion>2.0</SchemaVersion>
    <ProjectGuid>{EE6ED99F-CB12-4683-B055-D28FC7357A34}</ProjectGuid>
    <OutputType>Library</OutputType>
    <AppDesignerFolder>Properties</AppDesignerFolder>
    <RootNamespace>LibGit2Sharp</RootNamespace>
    <AssemblyName>LibGit2Sharp</AssemblyName>
    <TargetFrameworkVersion>v3.5</TargetFrameworkVersion>
    <FileAlignment>512</FileAlignment>
    <TargetFrameworkProfile />
  </PropertyGroup>
  <PropertyGroup Condition=" '$(Configuration)|$(Platform)' == 'Debug|AnyCPU' ">
    <DebugSymbols>true</DebugSymbols>
    <DebugType>full</DebugType>
    <Optimize>false</Optimize>
    <OutputPath>bin\Debug\Net35\</OutputPath>
    <DefineConstants>TRACE;DEBUG;NET35</DefineConstants>
    <ErrorReport>prompt</ErrorReport>
    <WarningLevel>4</WarningLevel>
    <TreatWarningsAsErrors>false</TreatWarningsAsErrors>
    <AllowUnsafeBlocks>true</AllowUnsafeBlocks>
  </PropertyGroup>
  <PropertyGroup Condition=" '$(Configuration)|$(Platform)' == 'Release|AnyCPU' ">
    <DebugType>pdbonly</DebugType>
    <Optimize>true</Optimize>
    <OutputPath>bin\Release\Net35\</OutputPath>
    <DefineConstants>TRACE</DefineConstants>
    <ErrorReport>prompt</ErrorReport>
    <WarningLevel>4</WarningLevel>
    <AllowUnsafeBlocks>true</AllowUnsafeBlocks>
    <TreatWarningsAsErrors>false</TreatWarningsAsErrors>
  </PropertyGroup>
  <ItemGroup>
    <Reference Include="System.Core" />
  </ItemGroup>
  <ItemGroup>
    <Compile Include="Blob.cs" />
    <Compile Include="Branch.cs" />
    <Compile Include="BranchCollection.cs" />
    <Compile Include="Commit.cs" />
    <Compile Include="CommitCollection.cs" />
    <Compile Include="Core\Ensure.cs" />
    <Compile Include="Core\Epoch.cs" />
    <Compile Include="Core\GitErrorCode.cs" />
    <Compile Include="Core\GitObjectTypeMap.cs" />
    <Compile Include="Core\GitOid.cs" />
    <Compile Include="Core\GitReferenceType.cs" />
    <Compile Include="Core\GitSignature.cs" />
    <Compile Include="Core\GitTime.cs" />
    <Compile Include="Core\NativeMethods.cs" />
    <Compile Include="Core\UnSafeNativeMethods.cs" />
    <Compile Include="DirectReference.cs" />
    <Compile Include="GitObject.cs" />
    <Compile Include="GitObjectType.cs" />
    <Compile Include="GitSortOptions.cs" />
    <Compile Include="LambdaEqualityHelper.cs" />
    <Compile Include="Libgit2UnsafeHelper.cs" />
    <Compile Include="ObjectId.cs" />
    <Compile Include="Properties\AssemblyInfo.cs" />
    <Compile Include="Reference.cs" />
    <Compile Include="ReferenceCollection.cs" />
    <Compile Include="Repository.cs">
      <SubType>Code</SubType>
    </Compile>
    <Compile Include="RepositoryExtensions.cs" />
    <Compile Include="RepositorySafeHandle.cs" />
    <Compile Include="Signature.cs" />
    <Compile Include="SymbolicReference.cs" />
    <Compile Include="Tag.cs" />
    <Compile Include="TagAnnotation.cs" />
    <Compile Include="TagCollection.cs" />
    <Compile Include="Tree.cs" />
  </ItemGroup>
  <ItemGroup>
    <None Include="backlog.md" />
  </ItemGroup>
  <ItemGroup>
    <Content Include="..\Lib\git2.dll">
      <Link>git2.dll</Link>
      <CopyToOutputDirectory>PreserveNewest</CopyToOutputDirectory>
    </Content>
  </ItemGroup>
  <Import Project="$(MSBuildToolsPath)\Microsoft.CSharp.targets" />
  <PropertyGroup>
    <PreBuildEvent>
    </PreBuildEvent>
  </PropertyGroup>
  <!-- To modify your build process, add your task inside one of the targets below and uncomment it. 
       Other similar extension points exist, see Microsoft.Common.targets.
  <Target Name="BeforeBuild">
  </Target>
  <Target Name="AfterBuild">
  </Target>
  -->
>>>>>>> e9578a4b
</Project><|MERGE_RESOLUTION|>--- conflicted
+++ resolved
@@ -1,206 +1,104 @@
-<<<<<<< HEAD
-﻿<?xml version="1.0" encoding="utf-8"?>
-<Project ToolsVersion="4.0" DefaultTargets="Build" xmlns="http://schemas.microsoft.com/developer/msbuild/2003">
-  <PropertyGroup>
-    <Configuration Condition=" '$(Configuration)' == '' ">Debug</Configuration>
-    <Platform Condition=" '$(Platform)' == '' ">AnyCPU</Platform>
-    <ProductVersion>8.0.30703</ProductVersion>
-    <SchemaVersion>2.0</SchemaVersion>
-    <ProjectGuid>{EE6ED99F-CB12-4683-B055-D28FC7357A34}</ProjectGuid>
-    <OutputType>Library</OutputType>
-    <AppDesignerFolder>Properties</AppDesignerFolder>
-    <RootNamespace>LibGit2Sharp</RootNamespace>
-    <AssemblyName>LibGit2Sharp</AssemblyName>
-    <TargetFrameworkVersion>v3.5</TargetFrameworkVersion>
-    <FileAlignment>512</FileAlignment>
-    <TargetFrameworkProfile />
-  </PropertyGroup>
-  <PropertyGroup Condition=" '$(Configuration)|$(Platform)' == 'Debug|AnyCPU' ">
-    <DebugSymbols>true</DebugSymbols>
-    <DebugType>full</DebugType>
-    <Optimize>false</Optimize>
-    <OutputPath>bin\Debug\Net35\</OutputPath>
-    <DefineConstants>TRACE;DEBUG;NET35</DefineConstants>
-    <ErrorReport>prompt</ErrorReport>
-    <WarningLevel>4</WarningLevel>
-    <TreatWarningsAsErrors>false</TreatWarningsAsErrors>
-    <AllowUnsafeBlocks>true</AllowUnsafeBlocks>
-    <PlatformTarget>x86</PlatformTarget>
-  </PropertyGroup>
-  <PropertyGroup Condition=" '$(Configuration)|$(Platform)' == 'Release|AnyCPU' ">
-    <DebugType>pdbonly</DebugType>
-    <Optimize>true</Optimize>
-    <OutputPath>bin\Release\Net35\</OutputPath>
-    <DefineConstants>TRACE</DefineConstants>
-    <ErrorReport>prompt</ErrorReport>
-    <WarningLevel>4</WarningLevel>
-    <AllowUnsafeBlocks>true</AllowUnsafeBlocks>
-    <TreatWarningsAsErrors>false</TreatWarningsAsErrors>
-    <PlatformTarget>x86</PlatformTarget>
-  </PropertyGroup>
-  <ItemGroup>
-    <Reference Include="System.Core" />
-  </ItemGroup>
-  <ItemGroup>
-    <Compile Include="Blob.cs" />
-    <Compile Include="Branch.cs" />
-    <Compile Include="BranchCollection.cs" />
-    <Compile Include="BranchType.cs" />
-    <Compile Include="Commit.cs" />
-    <Compile Include="CommitCollection.cs" />
-    <Compile Include="Core\Ensure.cs" />
-    <Compile Include="Core\Epoch.cs" />
-    <Compile Include="Core\GitErrorCode.cs" />
-    <Compile Include="Core\GitObjectTypeMap.cs" />
-    <Compile Include="Core\GitOid.cs" />
-    <Compile Include="Core\GitReferenceType.cs" />
-    <Compile Include="Core\GitSignature.cs" />
-    <Compile Include="Core\GitTime.cs" />
-    <Compile Include="Core\NativeMethods.cs" />
-    <Compile Include="Core\ObjectSafeWrapper.cs" />
-    <Compile Include="Core\UnSafeNativeMethods.cs" />
-    <Compile Include="DirectReference.cs" />
-    <Compile Include="GitObject.cs" />
-    <Compile Include="GitObjectType.cs" />
-    <Compile Include="GitSortOptions.cs" />
-    <Compile Include="ObjectId.cs" />
-    <Compile Include="Properties\AssemblyInfo.cs" />
-    <Compile Include="Reference.cs" />
-    <Compile Include="ReferenceCollection.cs" />
-    <Compile Include="Repository.cs">
-      <SubType>Code</SubType>
-    </Compile>
-    <Compile Include="RepositoryExtensions.cs" />
-    <Compile Include="RepositorySafeHandle.cs" />
-    <Compile Include="Signature.cs" />
-    <Compile Include="SymbolicReference.cs" />
-    <Compile Include="Tag.cs" />
-    <Compile Include="TagAnnotation.cs" />
-    <Compile Include="TagCollection.cs" />
-    <Compile Include="Tree.cs" />
-    <Compile Include="TreeEntry.cs" />
-  </ItemGroup>
-  <ItemGroup>
-    <None Include="backlog.md" />
-  </ItemGroup>
-  <ItemGroup>
-    <Content Include="..\Lib\git2.dll">
-      <Link>git2.dll</Link>
-      <CopyToOutputDirectory>PreserveNewest</CopyToOutputDirectory>
-    </Content>
-  </ItemGroup>
-  <Import Project="$(MSBuildToolsPath)\Microsoft.CSharp.targets" />
-  <Import Project="$(MSBuildBinPath)\Microsoft.CSharp.targets" />
-  <PropertyGroup>
-    <PreBuildEvent>
-    </PreBuildEvent>
-  </PropertyGroup>
-  <!-- To modify your build process, add your task inside one of the targets below and uncomment it. 
-       Other similar extension points exist, see Microsoft.Common.targets.
-  <Target Name="BeforeBuild">
-  </Target>
-  <Target Name="AfterBuild">
-  </Target>
-  -->
-=======
-﻿<?xml version="1.0" encoding="utf-8"?>
-<Project ToolsVersion="4.0" DefaultTargets="Build" xmlns="http://schemas.microsoft.com/developer/msbuild/2003">
-  <PropertyGroup>
-    <Configuration Condition=" '$(Configuration)' == '' ">Debug</Configuration>
-    <Platform Condition=" '$(Platform)' == '' ">AnyCPU</Platform>
-    <ProductVersion>8.0.30703</ProductVersion>
-    <SchemaVersion>2.0</SchemaVersion>
-    <ProjectGuid>{EE6ED99F-CB12-4683-B055-D28FC7357A34}</ProjectGuid>
-    <OutputType>Library</OutputType>
-    <AppDesignerFolder>Properties</AppDesignerFolder>
-    <RootNamespace>LibGit2Sharp</RootNamespace>
-    <AssemblyName>LibGit2Sharp</AssemblyName>
-    <TargetFrameworkVersion>v3.5</TargetFrameworkVersion>
-    <FileAlignment>512</FileAlignment>
-    <TargetFrameworkProfile />
-  </PropertyGroup>
-  <PropertyGroup Condition=" '$(Configuration)|$(Platform)' == 'Debug|AnyCPU' ">
-    <DebugSymbols>true</DebugSymbols>
-    <DebugType>full</DebugType>
-    <Optimize>false</Optimize>
-    <OutputPath>bin\Debug\Net35\</OutputPath>
-    <DefineConstants>TRACE;DEBUG;NET35</DefineConstants>
-    <ErrorReport>prompt</ErrorReport>
-    <WarningLevel>4</WarningLevel>
-    <TreatWarningsAsErrors>false</TreatWarningsAsErrors>
-    <AllowUnsafeBlocks>true</AllowUnsafeBlocks>
-  </PropertyGroup>
-  <PropertyGroup Condition=" '$(Configuration)|$(Platform)' == 'Release|AnyCPU' ">
-    <DebugType>pdbonly</DebugType>
-    <Optimize>true</Optimize>
-    <OutputPath>bin\Release\Net35\</OutputPath>
-    <DefineConstants>TRACE</DefineConstants>
-    <ErrorReport>prompt</ErrorReport>
-    <WarningLevel>4</WarningLevel>
-    <AllowUnsafeBlocks>true</AllowUnsafeBlocks>
-    <TreatWarningsAsErrors>false</TreatWarningsAsErrors>
-  </PropertyGroup>
-  <ItemGroup>
-    <Reference Include="System.Core" />
-  </ItemGroup>
-  <ItemGroup>
-    <Compile Include="Blob.cs" />
-    <Compile Include="Branch.cs" />
-    <Compile Include="BranchCollection.cs" />
-    <Compile Include="Commit.cs" />
-    <Compile Include="CommitCollection.cs" />
-    <Compile Include="Core\Ensure.cs" />
-    <Compile Include="Core\Epoch.cs" />
-    <Compile Include="Core\GitErrorCode.cs" />
-    <Compile Include="Core\GitObjectTypeMap.cs" />
-    <Compile Include="Core\GitOid.cs" />
-    <Compile Include="Core\GitReferenceType.cs" />
-    <Compile Include="Core\GitSignature.cs" />
-    <Compile Include="Core\GitTime.cs" />
-    <Compile Include="Core\NativeMethods.cs" />
-    <Compile Include="Core\UnSafeNativeMethods.cs" />
-    <Compile Include="DirectReference.cs" />
-    <Compile Include="GitObject.cs" />
-    <Compile Include="GitObjectType.cs" />
-    <Compile Include="GitSortOptions.cs" />
-    <Compile Include="LambdaEqualityHelper.cs" />
-    <Compile Include="Libgit2UnsafeHelper.cs" />
-    <Compile Include="ObjectId.cs" />
-    <Compile Include="Properties\AssemblyInfo.cs" />
-    <Compile Include="Reference.cs" />
-    <Compile Include="ReferenceCollection.cs" />
-    <Compile Include="Repository.cs">
-      <SubType>Code</SubType>
-    </Compile>
-    <Compile Include="RepositoryExtensions.cs" />
-    <Compile Include="RepositorySafeHandle.cs" />
-    <Compile Include="Signature.cs" />
-    <Compile Include="SymbolicReference.cs" />
-    <Compile Include="Tag.cs" />
-    <Compile Include="TagAnnotation.cs" />
-    <Compile Include="TagCollection.cs" />
-    <Compile Include="Tree.cs" />
-  </ItemGroup>
-  <ItemGroup>
-    <None Include="backlog.md" />
-  </ItemGroup>
-  <ItemGroup>
-    <Content Include="..\Lib\git2.dll">
-      <Link>git2.dll</Link>
-      <CopyToOutputDirectory>PreserveNewest</CopyToOutputDirectory>
-    </Content>
-  </ItemGroup>
-  <Import Project="$(MSBuildToolsPath)\Microsoft.CSharp.targets" />
-  <PropertyGroup>
-    <PreBuildEvent>
-    </PreBuildEvent>
-  </PropertyGroup>
-  <!-- To modify your build process, add your task inside one of the targets below and uncomment it. 
-       Other similar extension points exist, see Microsoft.Common.targets.
-  <Target Name="BeforeBuild">
-  </Target>
-  <Target Name="AfterBuild">
-  </Target>
-  -->
->>>>>>> e9578a4b
+﻿<?xml version="1.0" encoding="utf-8"?>
+<Project ToolsVersion="4.0" DefaultTargets="Build" xmlns="http://schemas.microsoft.com/developer/msbuild/2003">
+  <PropertyGroup>
+    <Configuration Condition=" '$(Configuration)' == '' ">Debug</Configuration>
+    <Platform Condition=" '$(Platform)' == '' ">AnyCPU</Platform>
+    <ProductVersion>8.0.30703</ProductVersion>
+    <SchemaVersion>2.0</SchemaVersion>
+    <ProjectGuid>{EE6ED99F-CB12-4683-B055-D28FC7357A34}</ProjectGuid>
+    <OutputType>Library</OutputType>
+    <AppDesignerFolder>Properties</AppDesignerFolder>
+    <RootNamespace>LibGit2Sharp</RootNamespace>
+    <AssemblyName>LibGit2Sharp</AssemblyName>
+    <TargetFrameworkVersion>v3.5</TargetFrameworkVersion>
+    <FileAlignment>512</FileAlignment>
+    <TargetFrameworkProfile />
+  </PropertyGroup>
+  <PropertyGroup Condition=" '$(Configuration)|$(Platform)' == 'Debug|AnyCPU' ">
+    <DebugSymbols>true</DebugSymbols>
+    <DebugType>full</DebugType>
+    <Optimize>false</Optimize>
+    <OutputPath>bin\Debug\Net35\</OutputPath>
+    <DefineConstants>TRACE;DEBUG;NET35</DefineConstants>
+    <ErrorReport>prompt</ErrorReport>
+    <WarningLevel>4</WarningLevel>
+    <TreatWarningsAsErrors>false</TreatWarningsAsErrors>
+    <AllowUnsafeBlocks>true</AllowUnsafeBlocks>
+    <PlatformTarget>x86</PlatformTarget>
+  </PropertyGroup>
+  <PropertyGroup Condition=" '$(Configuration)|$(Platform)' == 'Release|AnyCPU' ">
+    <DebugType>pdbonly</DebugType>
+    <Optimize>true</Optimize>
+    <OutputPath>bin\Release\Net35\</OutputPath>
+    <DefineConstants>TRACE</DefineConstants>
+    <ErrorReport>prompt</ErrorReport>
+    <WarningLevel>4</WarningLevel>
+    <AllowUnsafeBlocks>true</AllowUnsafeBlocks>
+    <TreatWarningsAsErrors>false</TreatWarningsAsErrors>
+    <PlatformTarget>x86</PlatformTarget>
+  </PropertyGroup>
+  <ItemGroup>
+    <Reference Include="System.Core" />
+  </ItemGroup>
+  <ItemGroup>
+    <Compile Include="Blob.cs" />
+    <Compile Include="Branch.cs" />
+    <Compile Include="BranchCollection.cs" />
+    <Compile Include="Commit.cs" />
+    <Compile Include="CommitCollection.cs" />
+    <Compile Include="Core\Ensure.cs" />
+    <Compile Include="Core\Epoch.cs" />
+    <Compile Include="Core\GitErrorCode.cs" />
+    <Compile Include="Core\GitObjectTypeMap.cs" />
+    <Compile Include="Core\GitOid.cs" />
+    <Compile Include="Core\GitReferenceType.cs" />
+    <Compile Include="Core\GitSignature.cs" />
+    <Compile Include="Core\GitTime.cs" />
+    <Compile Include="Core\NativeMethods.cs" />
+    <Compile Include="Core\ObjectSafeWrapper.cs" />
+    <Compile Include="Core\UnSafeNativeMethods.cs" />
+    <Compile Include="DirectReference.cs" />
+    <Compile Include="GitObject.cs" />
+    <Compile Include="GitObjectType.cs" />
+    <Compile Include="GitSortOptions.cs" />
+    <Compile Include="LambdaEqualityHelper.cs" />
+    <Compile Include="Libgit2UnsafeHelper.cs" />
+    <Compile Include="ObjectId.cs" />
+    <Compile Include="Properties\AssemblyInfo.cs" />
+    <Compile Include="Reference.cs" />
+    <Compile Include="ReferenceCollection.cs" />
+    <Compile Include="Repository.cs">
+      <SubType>Code</SubType>
+    </Compile>
+    <Compile Include="RepositoryExtensions.cs" />
+    <Compile Include="RepositorySafeHandle.cs" />
+    <Compile Include="Signature.cs" />
+    <Compile Include="SymbolicReference.cs" />
+    <Compile Include="Tag.cs" />
+    <Compile Include="TagAnnotation.cs" />
+    <Compile Include="TagCollection.cs" />
+    <Compile Include="Tree.cs" />
+    <Compile Include="TreeEntry.cs" />
+  </ItemGroup>
+  <ItemGroup>
+    <None Include="backlog.md" />
+  </ItemGroup>
+  <ItemGroup>
+    <Content Include="..\Lib\git2.dll">
+      <Link>git2.dll</Link>
+      <CopyToOutputDirectory>PreserveNewest</CopyToOutputDirectory>
+    </Content>
+  </ItemGroup>
+  <Import Project="$(MSBuildToolsPath)\Microsoft.CSharp.targets" />
+  <PropertyGroup>
+    <PreBuildEvent>
+    </PreBuildEvent>
+  </PropertyGroup>
+  <!-- To modify your build process, add your task inside one of the targets below and uncomment it. 
+       Other similar extension points exist, see Microsoft.Common.targets.
+  <Target Name="BeforeBuild">
+  </Target>
+  <Target Name="AfterBuild">
+  </Target>
+  -->
 </Project>