--- conflicted
+++ resolved
@@ -405,11 +405,7 @@
 
             int result = NativeMethods.git_repository_discover(buffer, buffer.Length, startingPath, false, null);
 
-<<<<<<< HEAD
-            if ((GitErrorCode) result == GitErrorCode.NotFound)
-=======
             if ((GitErrorCode)result == GitErrorCode.NotFound)
->>>>>>> a5ffcb3e
             {
                 return null;
             }
