--- conflicted
+++ resolved
@@ -1,8 +1,5 @@
 ﻿using System;
-<<<<<<< HEAD
 using System.Collections;
-=======
->>>>>>> 3d727627
 using System.Collections.Generic;
 using System.Diagnostics;
 using System.Globalization;
@@ -111,21 +108,6 @@
             switch (line.lineOrigin)
             {
                 case GitDiffLineOrigin.GIT_DIFF_LINE_ADDITION:
-<<<<<<< HEAD
-                case GitDiffLineOrigin.GIT_DIFF_LINE_DELETION:
-=======
-                    AddedLines.Add(new Line(line.NewLineNo, decodedContent));
-                    LinesAdded++;
-                    prefix = Encoding.ASCII.GetString(new[] { (byte)line.lineOrigin });
-                    break;
-
-                case GitDiffLineOrigin.GIT_DIFF_LINE_DELETION:
-                    DeletedLines.Add(new Line(line.OldLineNo, decodedContent));
-                    LinesDeleted++;
-                    prefix = Encoding.ASCII.GetString(new[] { (byte)line.lineOrigin });
-                    break;
-
->>>>>>> 3d727627
                 case GitDiffLineOrigin.GIT_DIFF_LINE_CONTEXT:
                     prefix = Encoding.ASCII.GetString(new[] { (byte)line.lineOrigin });
                     break;
@@ -146,11 +128,13 @@
             switch (line.lineOrigin)
             {
                 case GitDiffLineOrigin.GIT_DIFF_LINE_ADDITION:
+                    AddedLines.Add(new Line(line.NewLineNo, decodedContent));
                     LinesAdded++;
                     lines.Add(new ContentChangeLine(line));
                     break;
 
                 case GitDiffLineOrigin.GIT_DIFF_LINE_DELETION:
+                    DeletedLines.Add(new Line(line.OldLineNo, decodedContent));
                     LinesDeleted++;
                     lines.Add(new ContentChangeLine(line));
                     break;
