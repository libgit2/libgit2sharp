--- conflicted
+++ resolved
@@ -212,7 +212,6 @@
         /// </summary>
         Network Network { get; }
 
-<<<<<<< HEAD
         /// <summary>
         /// Find where each line of a file originated.
         /// </summary>
@@ -220,11 +219,10 @@
         /// <param name="options">Specifies optional parameters; if null, the defaults are used.</param>
         /// <returns>The blame for the file.</returns>
         Blame Blame(string path, BlameOptions options = null);
-=======
+
         ///<summary>
         /// Lookup and enumerate stashes in the repository.
         ///</summary>
         StashCollection Stashes { get; }
->>>>>>> 2553c801
     }
 }