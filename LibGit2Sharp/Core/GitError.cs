--- conflicted
+++ resolved
@@ -5,12 +5,7 @@
     [StructLayout(LayoutKind.Sequential)]
     public class GitError
     {
-<<<<<<< HEAD
         public string Message;
-        public GitErrorClass Class;
-=======
-        public IntPtr Message;
         public GitErrorType Klass;
->>>>>>> a5ffcb3e
     }
 }