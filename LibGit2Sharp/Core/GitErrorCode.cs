--- conflicted
+++ resolved
@@ -6,60 +6,33 @@
         Error = -1,
 
         /// <summary>
-<<<<<<< HEAD
-        /// Input does not exist in the scope searched.
-=======
         ///   Input does not exist in the scope searched.
->>>>>>> a5ffcb3e
         /// </summary>
         NotFound = -3,
 
         /// <summary>
-<<<<<<< HEAD
-        /// A reference with this name already exists.
-=======
         ///   Input already exists in the processed scope.
->>>>>>> a5ffcb3e
         /// </summary>
         Exists = -4,
 
         /// <summary>
-<<<<<<< HEAD
-        /// The given short oid is ambiguous.
-=======
         ///   The given short oid is ambiguous.
->>>>>>> a5ffcb3e
         /// </summary>
         Ambiguous = -5,
 
         /// <summary>
-<<<<<<< HEAD
-        /// Bufs
-        /// </summary>
-        Bufs = -6,
-
-        /// <summary>
-        /// Skip and passthrough the given ODB backend.
-=======
         ///   Buffer related issue.
         /// </summary>
         Buffer = -6,
 
         /// <summary>
         ///   Skip and passthrough the given ODB backend.
->>>>>>> a5ffcb3e
         /// </summary>
         PassThrough = -30,
 
         /// <summary>
-<<<<<<< HEAD
-        /// The revision walker is empty; there are no more commits left to iterate.
-        /// </summary>
-        RevWalkOver = -31
-=======
         ///   The revision walker is empty; there are no more commits left to iterate.
         /// </summary>
         RevWalkOver = -31,
->>>>>>> a5ffcb3e
     }
 }