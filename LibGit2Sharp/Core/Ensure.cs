--- conflicted
+++ resolved
@@ -64,30 +64,7 @@
                 return;
             }
 
-<<<<<<< HEAD
             throw new LibGit2Exception(NativeMethods.giterr_last());
-=======
-            string errorMessage;
-            GitError error = NativeMethods.giterr_last().MarshalAsGitError();
-
-
-            if (error == null)
-            {
-                error = new GitError { Klass = GitErrorType.Unknown, Message = IntPtr.Zero };
-                errorMessage = "No error message has been provided by the native library";
-            }
-            else
-            {
-                errorMessage = Utf8Marshaler.FromNative(error.Message);
-            }
-
-            throw new LibGit2SharpException(
-                String.Format(CultureInfo.InvariantCulture, "An error was raised by libgit2. Class = {0} ({1}).{2}{3}",
-                              Enum.GetName(typeof(GitErrorType), error.Klass),
-                              result,
-                              Environment.NewLine,
-                              errorMessage));
->>>>>>> a5ffcb3e
         }
 
         /// <summary>
