--- conflicted
+++ resolved
@@ -315,11 +315,7 @@
                     throw new EndOfStreamException("The stream ended unexpectedly");
                 }
             }
-<<<<<<< HEAD
-            catch(Exception)
-=======
             catch (Exception)
->>>>>>> de87973b
             {
                 writestream.free(writestream_ptr);
                 throw;
