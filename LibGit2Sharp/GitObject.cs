--- conflicted
+++ resolved
@@ -23,12 +23,12 @@
             };
         internal static IDictionary<Type, GitObjectType> TypeToGitKindMap =
             new Dictionary<Type, GitObjectType>
-        {
-            { typeof(Commit), GitObjectType.Commit },
-            { typeof(Tree), GitObjectType.Tree },
-            { typeof(Blob), GitObjectType.Blob },
-            { typeof(TagAnnotation), GitObjectType.Tag },
-        };
+            {
+                { typeof(Commit), GitObjectType.Commit },
+                { typeof(Tree), GitObjectType.Tree },
+                { typeof(Blob), GitObjectType.Blob },
+                { typeof(TagAnnotation), GitObjectType.Tag },
+            };
 
         private static readonly LambdaEqualityHelper<GitObject> equalityHelper =
             new LambdaEqualityHelper<GitObject>(x => x.Id);
@@ -93,12 +93,8 @@
 
         internal T Peel<T>(bool throwOnError) where T : GitObject
         {
-<<<<<<< HEAD
-            using (ObjectHandle peeledHandle = Proxy.git_object_peel(repo.Handle, Id, GitObjectType.Commit, throwsIfCanNotBeDereferencedToACommit))
-=======
             GitObjectType kind;
             if (!TypeToGitKindMap.TryGetValue(typeof(T), out kind))
->>>>>>> c8760067
             {
                 throw new ArgumentException("Invalid type passed to peel");
             }
