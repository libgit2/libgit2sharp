﻿using System;
using System.Collections;
using System.Collections.Generic;
using System.Linq;
using LibGit2Sharp.Core;
using LibGit2Sharp.Core.Handles;

namespace LibGit2Sharp
{
    /// <summary>
    ///   The collection of <see cref = "Remote" /> in a <see cref = "Repository" />
    /// </summary>
    public class RemoteCollection : IEnumerable<Remote>
    {
        private readonly Repository repository;

        internal RemoteCollection(Repository repository)
        {
            this.repository = repository;
        }

        /// <summary>
        ///   Gets the <see cref = "Remote" /> with the specified name.
        /// </summary>
        /// <param name = "name">The name of the remote to retrieve.</param>
        /// <returns>The retrived <see cref = "Remote" /> if it has been found, null otherwise.</returns>
        public Remote this[string name]
        {
            get { return RemoteForName(name); }
        }

        internal RemoteSafeHandle LoadRemote(string name, bool throwsIfNotFound)
        {
            RemoteSafeHandle handle;

            int res = NativeMethods.git_remote_load(out handle, repository.Handle, name);

            if (res == (int)GitErrorCode.NotFound && !throwsIfNotFound)
            {
                return null;
            }

            Ensure.Success(res);

            return handle;
        }

        private Remote RemoteForName(string name)
        {
            using (RemoteSafeHandle handle = LoadRemote(name, false))
            {
                return Remote.CreateFromPtr(handle);
            }
        }

        /// <summary>
        ///   Returns an enumerator that iterates through the collection.
        /// </summary>
        /// <returns>An <see cref = "IEnumerator{T}" /> object that can be used to iterate through the collection.</returns>
        public IEnumerator<Remote> GetEnumerator()
        {
            return Libgit2UnsafeHelper
                .ListAllRemoteNames(repository.Handle)
                .Select(n => this[n])
                .GetEnumerator();
        }

        /// <summary>
        ///   Returns an enumerator that iterates through the collection.
        /// </summary>
        /// <returns>An <see cref = "IEnumerator" /> object that can be used to iterate through the collection.</returns>
        IEnumerator IEnumerable.GetEnumerator()
        {
            return GetEnumerator();
        }

        /// <summary>
        ///   Creates a <see cref="Remote"/> with the specified name and for the repository at the specified location.
<<<<<<< HEAD
=======
        ///   <para>
        ///     A default fetch refspec will be added for this remote.
        ///   </para>
        /// </summary>
        /// <param name = "name">The name of the remote to create.</param>
        /// <param name = "url">The location of the repository.</param>
        /// <returns>A new <see cref = "Remote" />.</returns>
        public Remote Add(string name, string url)
        {
            string fetchRefSpec = string.Format("+refs/heads/*:refs/remotes/{0}/*", name);

            return Add(name, url, fetchRefSpec);
        }

        /// <summary>
        ///   Creates a <see cref="Remote"/> with the specified name and for the repository at the specified location.
        ///   <para>
        ///     A default fetch refspec will be added for this remote.
        ///   </para>
        /// </summary>
        /// <param name = "name">The name of the remote to create.</param>
        /// <param name = "url">The location of the repository.</param>
        /// <returns>A new <see cref = "Remote" />.</returns>
        [Obsolete("This method will be removed in the next release. Please use Add() instead.")]
        public Remote Create(string name, string url)
        {
            return Add(name, url);
        }

        /// <summary>
        ///   Creates a <see cref="Remote"/> with the specified name and for the repository at the specified location.
>>>>>>> 8b87c23b
        /// </summary>
        /// <param name = "name">The name of the remote to create.</param>
        /// <param name = "url">The location of the repository.</param>
        /// <param name = "fetchRefSpec">The refSpec to be used when fetching from this remote..</param>
        /// <returns>A new <see cref = "Remote" />.</returns>
<<<<<<< HEAD
        public Remote Add(string name, string url, string fetchRefSpec = null)
=======
        public Remote Add(string name, string url, string fetchRefSpec)
>>>>>>> 8b87c23b
        {
            Ensure.ArgumentNotNull(name, "name");
            Ensure.ArgumentNotNull(url, "url");

            RemoteSafeHandle handle;

            if(fetchRefSpec == null)
            {
                // TODO: libgit2 doesn't use the correct default refspec right now.
                // This PR fixes it: https://github.com/libgit2/libgit2/pull/737
                // We can then get rid of having these kinds of defaults in the C# code
                //Ensure.Success(NativeMethods.git_remote_add(out handle, repository.Handle, name, url));

                fetchRefSpec = string.Format("+refs/heads/*:refs/remotes/{0}/*", name);
                Ensure.Success(NativeMethods.git_remote_new(out handle, repository.Handle, name, url, fetchRefSpec));
            }
            else
            {
                Ensure.Success(NativeMethods.git_remote_new(out handle, repository.Handle, name, url, fetchRefSpec));
            }

            using (handle)
            {
                Ensure.Success(NativeMethods.git_remote_save(handle));

                return Remote.CreateFromPtr(handle);
            }
        }

        /// <summary>
        ///   Creates a <see cref="Remote"/> with the specified name and for the repository at the specified location.
        /// </summary>
        /// <param name = "name">The name of the remote to create.</param>
        /// <param name = "url">The location of the repository.</param>
        /// <param name = "fetchRefSpec">The refSpec to be used when fetching from this remote..</param>
        /// <returns>A new <see cref = "Remote" />.</returns>
        [Obsolete("This method will be removed in the next release. Please use Add() instead.")]
        public Remote Create(string name, string url, string fetchRefSpec)
        {
            return Add(name, url);
        }
    }
}<|MERGE_RESOLUTION|>--- conflicted
+++ resolved
@@ -76,8 +76,6 @@
 
         /// <summary>
         ///   Creates a <see cref="Remote"/> with the specified name and for the repository at the specified location.
-<<<<<<< HEAD
-=======
         ///   <para>
         ///     A default fetch refspec will be added for this remote.
         ///   </para>
@@ -87,9 +85,7 @@
         /// <returns>A new <see cref = "Remote" />.</returns>
         public Remote Add(string name, string url)
         {
-            string fetchRefSpec = string.Format("+refs/heads/*:refs/remotes/{0}/*", name);
-
-            return Add(name, url, fetchRefSpec);
+            return Add(name, url, null);
         }
 
         /// <summary>
@@ -109,32 +105,21 @@
 
         /// <summary>
         ///   Creates a <see cref="Remote"/> with the specified name and for the repository at the specified location.
->>>>>>> 8b87c23b
         /// </summary>
         /// <param name = "name">The name of the remote to create.</param>
         /// <param name = "url">The location of the repository.</param>
         /// <param name = "fetchRefSpec">The refSpec to be used when fetching from this remote..</param>
         /// <returns>A new <see cref = "Remote" />.</returns>
-<<<<<<< HEAD
-        public Remote Add(string name, string url, string fetchRefSpec = null)
-=======
         public Remote Add(string name, string url, string fetchRefSpec)
->>>>>>> 8b87c23b
         {
             Ensure.ArgumentNotNull(name, "name");
             Ensure.ArgumentNotNull(url, "url");
 
             RemoteSafeHandle handle;
 
-            if(fetchRefSpec == null)
+            if(string.IsNullOrEmpty(fetchRefSpec))
             {
-                // TODO: libgit2 doesn't use the correct default refspec right now.
-                // This PR fixes it: https://github.com/libgit2/libgit2/pull/737
-                // We can then get rid of having these kinds of defaults in the C# code
-                //Ensure.Success(NativeMethods.git_remote_add(out handle, repository.Handle, name, url));
-
-                fetchRefSpec = string.Format("+refs/heads/*:refs/remotes/{0}/*", name);
-                Ensure.Success(NativeMethods.git_remote_new(out handle, repository.Handle, name, url, fetchRefSpec));
+                Ensure.Success(NativeMethods.git_remote_add(out handle, repository.Handle, name, url));
             }
             else
             {
