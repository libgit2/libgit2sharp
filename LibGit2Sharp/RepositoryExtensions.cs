--- conflicted
+++ resolved
@@ -172,12 +172,7 @@
 
             if ((name == null) || (email == null))
             {
-<<<<<<< HEAD
-                throw new LibGit2SharpException(
-                    "Can not find Name and Email settings of the current user in Git configuration.");
-=======
                 throw new LibGit2SharpException("Can not find Name and Email settings of the current user in Git configuration.");
->>>>>>> a5ffcb3e
             }
 
             return new Signature(name, email, now);
