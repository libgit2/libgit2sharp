﻿<Project Sdk="Microsoft.NET.Sdk">

  <PropertyGroup>
<<<<<<< HEAD
    <TargetFramework>net6.0</TargetFramework>
=======
    <TargetFrameworks Condition="'$(TargetFrameworks)'==''">net472;net6.0;net7.0</TargetFrameworks>
>>>>>>> de87973b
  </PropertyGroup>

  <ItemGroup>
    <ProjectReference Include="..\LibGit2Sharp\LibGit2Sharp.csproj" />
    <ProjectReference Include="..\NativeLibraryLoadTestApp\x86\NativeLibraryLoadTestApp.x86.csproj" Condition="'$(TargetFramework)' == 'net472'" ReferenceOutputAssembly="false" OutputItemType="TestAppExe" />
    <ProjectReference Include="..\NativeLibraryLoadTestApp\x64\NativeLibraryLoadTestApp.x64.csproj" Condition="'$(TargetFramework)' == 'net472'" ReferenceOutputAssembly="false" OutputItemType="TestAppExe" />
  </ItemGroup>

  <ItemGroup>
<<<<<<< HEAD
    <PackageReference Include="GitHubActionsTestLogger" Version="1.2.0" />
    <PackageReference Include="Microsoft.NET.Test.Sdk" Version="17.0.0" />
    <PackageReference Include="Moq" Version="4.16.1" />
    <PackageReference Include="xunit" Version="2.4.1" />
    <PackageReference Include="xunit.runner.console" Version="2.4.1" />
    <PackageReference Include="xunit.runner.visualstudio" Version="2.4.3" />
=======
    <PackageReference Include="GitHubActionsTestLogger" Version="2.0.1" />
    <PackageReference Include="Microsoft.NET.Test.Sdk" Version="17.5.0" />
    <PackageReference Include="Moq" Version="4.18.4" />
    <PackageReference Include="xunit" Version="2.4.2" />
    <PackageReference Include="xunit.runner.console" Version="2.4.2" />
    <PackageReference Include="xunit.runner.visualstudio" Version="2.4.5" />
>>>>>>> de87973b
    <PackageReference Include="xunit.skippablefact" Version="1.4.13" />
  </ItemGroup>

  <ItemGroup>
    <Compile Include="..\LibGit2Sharp\Core\Platform.cs" Link="TestHelpers\Platform.cs" />
    <Compile Remove="desktop\**" Condition="'$(TargetFramework)' != 'net472'" />
    <Content Include="Resources\**\*.*" CopyToOutputDirectory="PreserveNewest" />
    <None Update="xunit.runner.json" CopyToOutputDirectory="PreserveNewest" />
  </ItemGroup>

  <Target Name="CopyTestAppExes" AfterTargets="ResolveProjectReferences">
    <ItemGroup>
      <_TestAppFile Include="@(TestAppExe->'%(RootDir)%(Directory)%(Filename).exe')" />
      <_TestAppFile Include="@(TestAppExe->'%(RootDir)%(Directory)%(Filename).pdb')" />
    </ItemGroup>

    <ItemGroup>
      <Content Include="@(_TestAppFile)" CopyToOutputDirectory="PreserveNewest" Visible="false" />
    </ItemGroup>
  </Target>

  <Import Project="..\Targets\GenerateNativeDllName.targets" />

</Project><|MERGE_RESOLUTION|>--- conflicted
+++ resolved
@@ -1,11 +1,7 @@
 ﻿<Project Sdk="Microsoft.NET.Sdk">
 
   <PropertyGroup>
-<<<<<<< HEAD
-    <TargetFramework>net6.0</TargetFramework>
-=======
-    <TargetFrameworks Condition="'$(TargetFrameworks)'==''">net472;net6.0;net7.0</TargetFrameworks>
->>>>>>> de87973b
+    <TargetFrameworks Condition="'$(TargetFrameworks)'==''">net6.0;net7.0</TargetFrameworks>
   </PropertyGroup>
 
   <ItemGroup>
@@ -15,21 +11,12 @@
   </ItemGroup>
 
   <ItemGroup>
-<<<<<<< HEAD
-    <PackageReference Include="GitHubActionsTestLogger" Version="1.2.0" />
-    <PackageReference Include="Microsoft.NET.Test.Sdk" Version="17.0.0" />
-    <PackageReference Include="Moq" Version="4.16.1" />
-    <PackageReference Include="xunit" Version="2.4.1" />
-    <PackageReference Include="xunit.runner.console" Version="2.4.1" />
-    <PackageReference Include="xunit.runner.visualstudio" Version="2.4.3" />
-=======
     <PackageReference Include="GitHubActionsTestLogger" Version="2.0.1" />
     <PackageReference Include="Microsoft.NET.Test.Sdk" Version="17.5.0" />
     <PackageReference Include="Moq" Version="4.18.4" />
     <PackageReference Include="xunit" Version="2.4.2" />
     <PackageReference Include="xunit.runner.console" Version="2.4.2" />
     <PackageReference Include="xunit.runner.visualstudio" Version="2.4.5" />
->>>>>>> de87973b
     <PackageReference Include="xunit.skippablefact" Version="1.4.13" />
   </ItemGroup>
 
