--- conflicted
+++ resolved
@@ -1,4 +1,3 @@
-<<<<<<< HEAD
 ﻿<Project Sdk="Microsoft.NET.Sdk">
   <PropertyGroup>
     <TargetFrameworks>net46</TargetFrameworks>
@@ -7,200 +6,24 @@
     <IsPackable>false</IsPackable>
   </PropertyGroup>
   <ItemGroup>
-=======
-﻿<?xml version="1.0" encoding="utf-8"?>
-<Project ToolsVersion="12.0" DefaultTargets="Build" xmlns="http://schemas.microsoft.com/developer/msbuild/2003">
-  <Import Project="..\packages\xunit.runner.visualstudio.2.2.0\build\net20\xunit.runner.visualstudio.props" Condition="Exists('..\packages\xunit.runner.visualstudio.2.2.0\build\net20\xunit.runner.visualstudio.props')" />
-  <PropertyGroup>
-    <Configuration Condition=" '$(Configuration)' == '' ">Debug</Configuration>
-    <Platform Condition=" '$(Platform)' == '' ">AnyCPU</Platform>
-    <ProductVersion>8.0.30703</ProductVersion>
-    <SchemaVersion>2.0</SchemaVersion>
-    <ProjectGuid>{286E63EB-04DD-4ADE-88D6-041B57800761}</ProjectGuid>
-    <OutputType>Library</OutputType>
-    <AppDesignerFolder>Properties</AppDesignerFolder>
-    <RootNamespace>LibGit2Sharp.Tests</RootNamespace>
-    <AssemblyName>LibGit2Sharp.Tests</AssemblyName>
-    <TargetFrameworkVersion>v4.6</TargetFrameworkVersion>
-    <FileAlignment>512</FileAlignment>
-    <TargetFrameworkProfile />
-    <NuGetPackageImportStamp>
-    </NuGetPackageImportStamp>
-  </PropertyGroup>
-  <PropertyGroup Condition=" '$(Configuration)|$(Platform)' == 'Debug|AnyCPU' ">
-    <DebugSymbols>true</DebugSymbols>
-    <DebugType>full</DebugType>
-    <Optimize>false</Optimize>
-    <OutputPath>bin\Debug\</OutputPath>
-    <DefineConstants>TRACE;DEBUG;NET40</DefineConstants>
-    <ErrorReport>prompt</ErrorReport>
-    <WarningLevel>4</WarningLevel>
-    <AllowUnsafeBlocks>true</AllowUnsafeBlocks>
-    <Prefer32Bit>false</Prefer32Bit>
-  </PropertyGroup>
-  <PropertyGroup Condition=" '$(Configuration)|$(Platform)' == 'Release|AnyCPU' ">
-    <DebugType>pdbonly</DebugType>
-    <Optimize>true</Optimize>
-    <OutputPath>bin\Release\</OutputPath>
-    <DefineConstants>TRACE</DefineConstants>
-    <ErrorReport>prompt</ErrorReport>
-    <WarningLevel>4</WarningLevel>
-    <AllowUnsafeBlocks>true</AllowUnsafeBlocks>
-    <Prefer32Bit>false</Prefer32Bit>
-  </PropertyGroup>
-  <ItemGroup>
-    <Reference Include="Castle.Core, Version=4.0.0.0, Culture=neutral, PublicKeyToken=407dd0808d44fbdc, processorArchitecture=MSIL">
-      <HintPath>..\packages\Castle.Core.4.0.0\lib\net45\Castle.Core.dll</HintPath>
-    </Reference>
-    <Reference Include="Moq, Version=4.7.8.0, Culture=neutral, PublicKeyToken=69f491c39445e920, processorArchitecture=MSIL">
-      <HintPath>..\packages\Moq.4.7.8\lib\net45\Moq.dll</HintPath>
-    </Reference>
-    <Reference Include="System" />
-    <Reference Include="System.Core" />
-    <Reference Include="System.Xml" />
-    <Reference Include="Validation, Version=2.4.0.0, Culture=neutral, PublicKeyToken=2fc06f0d701809a7, processorArchitecture=MSIL">
-      <HintPath>..\packages\Validation.2.4.15\lib\net45\Validation.dll</HintPath>
-    </Reference>
-    <Reference Include="xunit.abstractions, Version=2.0.0.0, Culture=neutral, PublicKeyToken=8d05b1bb7a6fdb6c, processorArchitecture=MSIL">
-      <HintPath>..\packages\xunit.abstractions.2.0.1\lib\net35\xunit.abstractions.dll</HintPath>
-      <Private>True</Private>
-    </Reference>
-    <Reference Include="xunit.assert, Version=2.2.0.3545, Culture=neutral, PublicKeyToken=8d05b1bb7a6fdb6c, processorArchitecture=MSIL">
-      <HintPath>..\packages\xunit.assert.2.2.0\lib\netstandard1.1\xunit.assert.dll</HintPath>
-    </Reference>
-    <Reference Include="xunit.core, Version=2.2.0.3545, Culture=neutral, PublicKeyToken=8d05b1bb7a6fdb6c, processorArchitecture=MSIL">
-      <HintPath>..\packages\xunit.extensibility.core.2.2.0\lib\netstandard1.1\xunit.core.dll</HintPath>
-    </Reference>
-    <Reference Include="xunit.execution.desktop, Version=2.2.0.3545, Culture=neutral, PublicKeyToken=8d05b1bb7a6fdb6c, processorArchitecture=MSIL">
-      <HintPath>..\packages\xunit.extensibility.execution.2.2.0\lib\net452\xunit.execution.desktop.dll</HintPath>
-    </Reference>
-    <Reference Include="Xunit.SkippableFact, Version=1.3.0.0, Culture=neutral, PublicKeyToken=b2b52da82b58eb73, processorArchitecture=MSIL">
-      <HintPath>..\packages\Xunit.SkippableFact.1.3.1\lib\net452\Xunit.SkippableFact.dll</HintPath>
-    </Reference>
-  </ItemGroup>
-  <ItemGroup>
->>>>>>> 2a8b1f02
     <Compile Include="..\LibGit2Sharp\Core\Epoch.cs">
       <Link>TestHelpers\Epoch.cs</Link>
     </Compile>
     <Compile Include="..\LibGit2Sharp\Core\Platform.cs">
       <Link>TestHelpers\Platform.cs</Link>
     </Compile>
-<<<<<<< HEAD
-=======
-    <Compile Include="BlameFixture.cs" />
-    <Compile Include="ArchiveTarFixture.cs" />
-    <Compile Include="CheckoutFixture.cs" />
-    <Compile Include="CherryPickFixture.cs" />
-    <Compile Include="DescribeFixture.cs" />
-    <Compile Include="FileHistoryFixture.cs" />
-    <Compile Include="FilterFixture.cs" />
-    <Compile Include="GlobalSettingsFixture.cs" />
-    <Compile Include="PackBuilderFixture.cs" />
-    <Compile Include="PatchStatsFixture.cs" />
-    <Compile Include="RebaseFixture.cs" />
-    <Compile Include="RefSpecFixture.cs" />
-    <Compile Include="EqualityFixture.cs" />
-    <Compile Include="RevertFixture.cs" />
-    <Compile Include="SetErrorFixture.cs" />
-    <Compile Include="SignatureFixture.cs" />
-    <Compile Include="FilterBranchFixture.cs" />
-    <Compile Include="RemoveFixture.cs" />
-    <Compile Include="RemoteFixture.cs" />
-    <Compile Include="PushFixture.cs" />
-    <Compile Include="ReflogFixture.cs" />
-    <Compile Include="ShadowCopyFixture.cs" />
-    <Compile Include="StageFixture.cs" />
-    <Compile Include="StashFixture.cs" />
-    <Compile Include="CloneFixture.cs" />
-    <Compile Include="ConflictFixture.cs" />
-    <Compile Include="SubmoduleFixture.cs" />
-    <Compile Include="IgnoreFixture.cs" />
-    <Compile Include="ArchiveFixture.cs" />
-    <Compile Include="MergeFixture.cs" />
-    <Compile Include="CleanFixture.cs" />
-    <Compile Include="CurrentOperationFixture.cs" />
-    <Compile Include="MetaFixture.cs" />
-    <Compile Include="MockingFixture.cs" />
-    <Compile Include="ConfigurationFixture.cs" />
-    <Compile Include="AttributesFixture.cs" />
-    <Compile Include="CommitAncestorFixture.cs" />
-    <Compile Include="NetworkFixture.cs" />
-    <Compile Include="NoteFixture.cs" />
-    <Compile Include="DiffBlobToBlobFixture.cs" />
-    <Compile Include="DiffTreeToTargetFixture.cs" />
-    <Compile Include="DiffWorkdirToIndexFixture.cs" />
-    <Compile Include="ObjectDatabaseFixture.cs" />
-    <Compile Include="OdbBackendFixture.cs" />
-    <Compile Include="DiffTreeToTreeFixture.cs" />
-    <Compile Include="RepositoryOptionsFixture.cs" />
-    <Compile Include="ResetHeadFixture.cs" />
-    <Compile Include="FetchFixture.cs" />
-    <Compile Include="ResetIndexFixture.cs" />
-    <Compile Include="SmartSubtransportFixture.cs" />
-    <Compile Include="StatusFixture.cs" />
-    <Compile Include="FilterSubstitutionCipherFixture.cs" />
-    <Compile Include="TestHelpers\BaseFixture.cs" />
-    <Compile Include="BlobFixture.cs" />
-    <Compile Include="BranchFixture.cs" />
-    <Compile Include="CommitFixture.cs" />
-    <Compile Include="TestHelpers\Constants.cs" />
-    <Compile Include="EpochFixture.cs" />
-    <Compile Include="IndexFixture.cs" />
-    <Compile Include="ObjectIdFixture.cs" />
-    <Compile Include="Properties\AssemblyInfo.cs" />
-    <Compile Include="ReferenceFixture.cs" />
-    <Compile Include="RepositoryFixture.cs" />
-    <Compile Include="TagFixture.cs" />
-    <Compile Include="TestHelpers\DateTimeOffsetExtensions.cs" />
-    <Compile Include="TestHelpers\FileExportFilter.cs" />
-    <Compile Include="TestHelpers\OdbHelper.cs" />
-    <Compile Include="TestHelpers\DirectoryHelper.cs" />
-    <Compile Include="TestHelpers\ExpectedFetchState.cs" />
-    <Compile Include="TestHelpers\SubstitutionCipherFilter.cs" />
-    <Compile Include="TestHelpers\TestRemoteInfo.cs" />
-    <Compile Include="TestHelpers\IPostTestDirectoryRemover.cs" />
-    <Compile Include="TestHelpers\SelfCleaningDirectory.cs" />
-    <Compile Include="TestHelpers\SignatureExtensions.cs" />
-    <Compile Include="LogFixture.cs" />
-    <Compile Include="TestHelpers\TestRemoteRefs.cs" />
-    <Compile Include="TreeDefinitionFixture.cs" />
-    <Compile Include="TreeFixture.cs" />
-    <Compile Include="UnstageFixture.cs" />
->>>>>>> 2a8b1f02
   </ItemGroup>
   <ItemGroup>
     <ProjectReference Include="..\LibGit2Sharp\LibGit2Sharp.csproj" />
   </ItemGroup>
   <ItemGroup>
-    <PackageReference Include="Moq" Version="4.2.1507.0118" />
-    <PackageReference Include="xunit" Version="1.9.2" />
-    <PackageReference Include="xunit.extensions" Version="1.9.2" />
-    <PackageReference Include="xunit.runner.visualstudio" Version="2.1.0" />
-    <PackageReference Include="xunit.runner.console" Version="2.0.0" />
-    <PackageReference Include="xunit.runner.msbuild" Version="2.0.0" />
+    <PackageReference Include="Moq" Version="4.7.8" />
+    <PackageReference Include="xunit" Version="2.2.0" />
+    <PackageReference Include="xunit.skippablefact" Version="1.3.1" />
+    <PackageReference Include="xunit.runner.visualstudio" Version="2.2.0" />
+    <PackageReference Include="xunit.runner.console" Version="2.2.0" />
+    <PackageReference Include="xunit.runner.msbuild" Version="2.2.0" />
     <PackageReference Include="Microsoft.NET.Test.Sdk" Version="15.0.0" />
   </ItemGroup>
   <Import Project="..\LibGit2Sharp\ExtraDefine.targets" />
-<<<<<<< HEAD
-=======
-  <Import Project="VisualStudio.Tests.targets" />
-  <PropertyGroup>
-    <PreBuildEvent>
-    </PreBuildEvent>
-  </PropertyGroup>
-  <Target Name="EnsureNuGetPackageBuildImports" BeforeTargets="PrepareForBuild">
-    <PropertyGroup>
-      <ErrorText>This project references NuGet package(s) that are missing on this computer. Use NuGet Package Restore to download them.  For more information, see http://go.microsoft.com/fwlink/?LinkID=322105. The missing file is {0}.</ErrorText>
-    </PropertyGroup>
-    <Error Condition="!Exists('..\packages\xunit.runner.visualstudio.2.2.0\build\net20\xunit.runner.visualstudio.props')" Text="$([System.String]::Format('$(ErrorText)', '..\packages\xunit.runner.visualstudio.2.2.0\build\net20\xunit.runner.visualstudio.props'))" />
-  </Target>
-  <!-- To modify your build process, add your task inside one of the targets below and uncomment it.
-       Other similar extension points exist, see Microsoft.Common.targets.
-  <Target Name="BeforeBuild">
-  </Target>
-  <Target Name="AfterBuild">
-  </Target>
-  -->
->>>>>>> 2a8b1f02
 </Project>