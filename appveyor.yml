version: '{build}'

branches:
  only:
  - master
  - vNext

skip_tags: true

clone_folder: C:\projects\libgit2sharp

environment:
  version : 0.22.0
  matrix:
  - xunit_runner: xunit.console.clr4.exe
    Arch: 64
  - xunit_runner: xunit.console.clr4.x86.exe
    Arch: 32

matrix:
  fast_finish: true

install:
- ps: |
    Write-Host "Commit being built = $($Env:APPVEYOR_REPO_COMMIT)"
    Write-Host "Current build version = $($Env:VERSION)"
    Write-Host "Target branch = $($Env:APPVEYOR_REPO_BRANCH)"
    Write-Host "Is a Pull Request = $($Env:APPVEYOR_PULL_REQUEST_NUMBER -ne $null)"
    $BuildDate = (Get-Date).ToUniversalTime().ToString("yyyyMMddHHmmss")
    Write-Host "Build UTC date = $BuildDate"
    $VersionSuffix = ""
    If ($Env:APPVEYOR_REPO_BRANCH -ne "master")
    {
      $VersionSuffix = "-pre$BuildDate"
    }
    $Version = "$($Env:VERSION)$($VersionSuffix)"
    $Env:ASSEMBLY_INFORMATIONAL_VERSION = $Version
    Write-Host "Assembly informational version = $($Env:ASSEMBLY_INFORMATIONAL_VERSION)"
    $ShouldPublishNugetArtifact = "$($env:APPVEYOR_PULL_REQUEST_NUMBER -eq $null)"
    $Env:SHOULD_PUBLISH_NUGET_ARTIFACT = $ShouldPublishNugetArtifact
    Write-Host "Should publish Nuget artifact = $($Env:SHOULD_PUBLISH_NUGET_ARTIFACT)"
- cinst gitlink -Pre -y

assembly_info:
  patch: true
  file: LibGit2Sharp\Properties\AssemblyInfo.cs
  assembly_version: '$(VERSION)'
  assembly_file_version: '$(VERSION)'
  assembly_informational_version: '$(ASSEMBLY_INFORMATIONAL_VERSION)'

cache:
  - packages

before_build:
- nuget restore "%APPVEYOR_BUILD_FOLDER%\LibGit2Sharp.sln"
<<<<<<< HEAD

after_build:
  cmd: gitlink %APPVEYOR_BUILD_FOLDER% -u https://github.com/libgit2/libgit2sharp -b %APPVEYOR_REPO_BRANCH% -s %APPVEYOR_REPO_COMMIT%
=======
>>>>>>> d8a04a46

build_script:
- msbuild "%APPVEYOR_BUILD_FOLDER%\LibGit2Sharp.sln" /verbosity:normal /p:Configuration=Release /logger:"C:\Program Files\AppVeyor\BuildAgent\Appveyor.MSBuildLogger.dll" /property:ExtraDefine="LEAKS_IDENTIFYING"

test_script:
- '%xunit_runner%  "%APPVEYOR_BUILD_FOLDER%\LibGit2Sharp.Tests\bin\Release\LibGit2Sharp.Tests.dll" /appveyor'
- IF %ERRORLEVEL% NEQ 0 EXIT /B %ERRORLEVEL%

on_success:
- ps: |
<<<<<<< HEAD
    & "%APPVEYOR_BUILD_FOLDER%\nuget.package\BuildNugetPackage.ps1" "$env:APPVEYOR_REPO_COMMIT"
    Add-Type -Path "%APPVEYOR_BUILD_FOLDER%\LibGit2Sharp\bin\Release\LibGit2Sharp.dll"
    Write-Host "LibGit2Sharp version = $([LibGit2Sharp.GlobalSettings]::Version)" -ForegroundColor "Magenta"
    # If ($Env:SHOULD_PUBLISH_NUGET_ARTIFACT -eq $True)
    # {
      # Get-ChildItem "%APPVEYOR_BUILD_FOLDER%\LibGit2sharp\*.nupkg" | % { Push-AppveyorArtifact $_.FullName -FileName $_.Name }
    # }
=======
    & "$env:APPVEYOR_BUILD_FOLDER\nuget.package\BuildNugetPackage.ps1" "$env:APPVEYOR_REPO_COMMIT"
    Add-Type -Path "$env:APPVEYOR_BUILD_FOLDER\LibGit2Sharp\bin\Release\LibGit2Sharp.dll"
    Write-Host "LibGit2Sharp version = $([LibGit2Sharp.GlobalSettings]::Version)" -ForegroundColor "Magenta"
    If ($Env:SHOULD_PUBLISH_NUGET_ARTIFACT -eq $True)
    {
      Get-ChildItem "$env:APPVEYOR_BUILD_FOLDER\LibGit2sharp\*.nupkg" | % { Push-AppveyorArtifact $_.FullName -FileName $_.Name }
    }
>>>>>>> d8a04a46

notifications:
- provider: Email
  to:
    - emeric.fermas@gmail.com
  on_build_status_changed: true<|MERGE_RESOLUTION|>--- conflicted
+++ resolved
@@ -53,12 +53,9 @@
 
 before_build:
 - nuget restore "%APPVEYOR_BUILD_FOLDER%\LibGit2Sharp.sln"
-<<<<<<< HEAD
 
 after_build:
   cmd: gitlink %APPVEYOR_BUILD_FOLDER% -u https://github.com/libgit2/libgit2sharp -b %APPVEYOR_REPO_BRANCH% -s %APPVEYOR_REPO_COMMIT%
-=======
->>>>>>> d8a04a46
 
 build_script:
 - msbuild "%APPVEYOR_BUILD_FOLDER%\LibGit2Sharp.sln" /verbosity:normal /p:Configuration=Release /logger:"C:\Program Files\AppVeyor\BuildAgent\Appveyor.MSBuildLogger.dll" /property:ExtraDefine="LEAKS_IDENTIFYING"
@@ -69,15 +66,6 @@
 
 on_success:
 - ps: |
-<<<<<<< HEAD
-    & "%APPVEYOR_BUILD_FOLDER%\nuget.package\BuildNugetPackage.ps1" "$env:APPVEYOR_REPO_COMMIT"
-    Add-Type -Path "%APPVEYOR_BUILD_FOLDER%\LibGit2Sharp\bin\Release\LibGit2Sharp.dll"
-    Write-Host "LibGit2Sharp version = $([LibGit2Sharp.GlobalSettings]::Version)" -ForegroundColor "Magenta"
-    # If ($Env:SHOULD_PUBLISH_NUGET_ARTIFACT -eq $True)
-    # {
-      # Get-ChildItem "%APPVEYOR_BUILD_FOLDER%\LibGit2sharp\*.nupkg" | % { Push-AppveyorArtifact $_.FullName -FileName $_.Name }
-    # }
-=======
     & "$env:APPVEYOR_BUILD_FOLDER\nuget.package\BuildNugetPackage.ps1" "$env:APPVEYOR_REPO_COMMIT"
     Add-Type -Path "$env:APPVEYOR_BUILD_FOLDER\LibGit2Sharp\bin\Release\LibGit2Sharp.dll"
     Write-Host "LibGit2Sharp version = $([LibGit2Sharp.GlobalSettings]::Version)" -ForegroundColor "Magenta"
@@ -85,7 +73,6 @@
     {
       Get-ChildItem "$env:APPVEYOR_BUILD_FOLDER\LibGit2sharp\*.nupkg" | % { Push-AppveyorArtifact $_.FullName -FileName $_.Name }
     }
->>>>>>> d8a04a46
 
 notifications:
 - provider: Email
